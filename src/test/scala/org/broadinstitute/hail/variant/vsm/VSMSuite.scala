--- conflicted
+++ resolved
@@ -40,31 +40,6 @@
 */
 
 class VSMSuite extends SparkSuite {
-<<<<<<< HEAD
-  // FIXME
-  val vsmTypes = List("sparky")
-
-  @Test def testsSingletonVariants() {
-    val singletons: List[Set[Variant]] =
-      vsmTypes
-        .map(vsmtype => {
-          val vdsdir = "/tmp/sample." + vsmtype + ".vds"
-
-          val result = "rm -rf " + vdsdir !;
-          assert(result == 0)
-
-          LoadVCF(sc, "src/test/resources/sample.vcf.gz", vsmtype = vsmtype)
-            .write(sqlContext, vdsdir)
-
-          val vds = VariantSampleMatrix.read(sqlContext, vdsdir)
-          sSingletonVariants(vds)
-        })
-
-    assert(singletons.tail.forall(s => s == singletons.head))
-  }
-=======
->>>>>>> f65627e9
-
   @Test def testFilterSamples() {
     val vds = LoadVCF(sc, "src/test/resources/sample.vcf.gz")
     val vdsAsMap = vds.mapWithKeys((v, s, g) => ((v, s), g)).collectAsMap()
