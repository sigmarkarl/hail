package org.broadinstitute.hail.annotations

import org.apache.spark.sql.Row
import org.apache.spark.sql.types._
import org.broadinstitute.hail.expr
import org.broadinstitute.hail.Utils._

abstract class Signature {
  def dType: expr.Type

  def dType(path: List[String]): expr.Type = {
    if (path.isEmpty)
      dType
    else
      throw new AnnotationPathException()
  }

  def typeCheck(a: Annotation): Boolean = {
    dType.typeCheck(a)
  }

  def parser(missing: Set[String], colName: String): String => Annotation = {
      dType match {
        case expr.TDouble =>
          (v: String) =>
            try {
              if (missing(v)) null else v.toDouble
            } catch {
              case e: java.lang.NumberFormatException =>
                fatal( s"""java.lang.NumberFormatException: tried to convert "$v" to Double in column "$colName" """)
            }
        case expr.TInt =>
          (v: String) =>
            try {
              if (missing(v)) null else v.toInt
            } catch {
              case e: java.lang.NumberFormatException =>
                fatal( s"""java.lang.NumberFormatException: tried to convert "$v" to Int in column "$colName" """)
            }
        case expr.TBoolean =>
          (v: String) =>
            try {
              if (missing(v)) null else v.toBoolean
            } catch {
              case e: java.lang.IllegalArgumentException =>
                fatal( s"""java.lang.IllegalArgumentException: tried to convert "$v" to Boolean in column "$colName" """)
            }
        case expr.TString =>
          (v: String) =>
            if (missing(v)) null else v
        case _ => throw new UnsupportedOperationException(s"Cannot generage a parser for $dType")
      }
  }

  def getOption(fields: String*): Option[Signature] = getOption(fields.toList)

  def getOption(path: List[String]): Option[Signature] = {
    if (path.isEmpty)
      Some(this)
    else
      None
  }

  def delete(fields: String*): (Signature, Deleter) = delete(fields.toList)

  def delete(path: List[String]): (Signature, Deleter) = {
    if (path.nonEmpty) {
      (this, a => a)
    }
    else
      (null, null)
  }

  def insert(signature: Signature, fields: String*): (Signature, Inserter) = insert(signature, fields.toList)

  def insert(signature: Signature, path: List[String]): (Signature, Inserter) = {
    if (path.nonEmpty) {
      StructSignature(Map.empty).insert(signature, path)
    } else
      (this, (a, toIns) => toIns.getOrElse(null))
  }

  def query(fields: String*): Querier = query(fields.toList)

  def query(path: List[String]): Querier = {
    if (path.nonEmpty)
      throw new AnnotationPathException()
    else
      a => Option(a)
  }

  def getSchema: DataType = {
    dType match {
      case expr.TArray(expr.TInt) => ArrayType(IntegerType)
      case expr.TArray(expr.TDouble) => ArrayType(DoubleType)
      case expr.TArray(expr.TString) => ArrayType(StringType)
      case expr.TString => StringType
      case expr.TInt => IntegerType
      case expr.TLong => LongType
      case expr.TDouble => DoubleType
      case expr.TFloat => FloatType
      case expr.TSet(expr.TInt) => ArrayType(IntegerType)
      case expr.TSet(expr.TString) => ArrayType(StringType)
      case expr.TBoolean => BooleanType
      case expr.TChar => StringType
      case _ => throw new UnsupportedOperationException()
    }
  }

  def printSchema(key: String, nSpace: Int, path: String): String = {
    s"""${" " * nSpace}$key: $dType"""
  }
}

case class StructSignature(m: Map[String, (Int, Signature)]) extends Signature {
  override def dType: expr.Type = expr.TStruct(m.map { case (k, (i, v)) => (k, (i, v.dType)) })

  def size: Int = m.size

  override def getOption(path: List[String]): Option[Signature] = {
    if (path.isEmpty)
      Some(this)
    else
      m.get(path.head)
        .flatMap(_._2.getOption(path.tail))
  }

  override def query(p: List[String]): Querier = {
    if (p.isEmpty)
      a => Some(a)
    else {
      m.get(p.head) match {
        case Some((i, sig)) =>
          val q = sig.query(p.tail)
          a =>
            if (a == null)
              None
            else
              q(a.asInstanceOf[Row].get(i))
        case None => throw new AnnotationPathException()
      }
    }
  }

  override def delete(p: List[String]): (StructSignature, Deleter) = {
    if (p.isEmpty)
      (null, null)
    else {
      val key = p.head
      m.get(key) match {
        case Some((i, s)) =>
          s.delete(p.tail) match {
            case (null, null) =>
              // remove this path, bubble up deletions
              val newStruct = StructSignature((m - key).mapValues { case (index, sig) =>
                if (index > i)
                  (index - 1, sig)
                else
                  (index, sig)
              })
              if (newStruct.size == 0)
                (null, null)
              else {
                val f: Deleter = a =>
                  if (a == null)
                    a
                  else
                    a.asInstanceOf[Row].delete(i)
                (newStruct, f)
              }
            case (sig, deleter) =>
              val newStruct = StructSignature(m + ((key, (i, sig))))
              val f: Deleter = a =>
                if (a == null)
                  a
                else {
                  val r = a.asInstanceOf[Row]
                  r.update(i, deleter(r.get(i)))
                }
              (newStruct, f)
          }
        case None => (this, a => a)
      }
    }
  }

  override def insert(signature: Signature, p: List[String]): (Signature, Inserter) = {
    if (p.isEmpty)
      (signature, (a, toIns) => toIns.getOrElse(null))
    else if (p.length == 1) {
      val key = p.head
      m.get(key) match {
        case Some((i, s)) =>
          println(s"$key -- $i (last level)")
          val f: Inserter = (a, toIns) =>
            if (a == null)
              Row.fromSeq(Array.fill[Any](m.size)(null))
                .update(i, toIns.getOrElse(null))
            else
              a.asInstanceOf[Row].update(i, toIns.orNull)
          val newStruct = StructSignature(m + ((key, (i, signature))))
          (newStruct, f)
        case None =>
          println(s"$key -- not found (last level)")
          // append, not overwrite
          val f: Inserter = (a, toIns) => {
            if (a == null)
              Row.fromSeq(Array.fill[Any](m.size)(null))
                .append(toIns.getOrElse(null))
            else
              a.asInstanceOf[Row].append(toIns.getOrElse(null))
          }
          val newStruct = StructSignature(m + ((key, (m.size, signature))))
          (newStruct, f)
      }
    } else {
      val key = p.head
      m.get(key) match {
        case Some((i, s)) =>
<<<<<<< HEAD
          println(s"$key -- $i")

          val (sig, ins) = s.insert(p.tail, signature)
=======
          val (sig, ins) = s.insert(signature, p.tail)
>>>>>>> a19d4e8f
          val f: Inserter = (a, toIns) =>
            if (a == null)
              Row.fromSeq(Array.fill[Any](m.size)(null))
                .update(i, ins(null, toIns))
            else {
              val r = a.asInstanceOf[Row]
              r.update(i, ins(r.get(i), toIns))
            }
          val newStruct = StructSignature(m + ((key, (i, sig))))
          (newStruct, f)
        case None => // gotta put it in
          val (sig, ins) = {
            println(s"$key -- not found")
            if (p.length > 1)
              StructSignature(Map.empty[String, (Int, Signature)])
                .insert(signature, p.tail)
            else
              signature.insert(signature, p.tail)
          }
          val f: Inserter = (a, toIns) =>
            if (a == null) {
              Row.fromSeq(Array.fill[Any](m.size)(null))
                .append(ins(null, toIns))
            } else
              a.asInstanceOf[Row].append(ins(null, toIns))
          (StructSignature(m + ((key, (m.size, sig)))), f)
      }
    }
  }

  override def getSchema: DataType = {
    val s =
      StructType(m
        .toArray
        .sortBy {
          case (key, (index, sig)) => index
        }
        .map {
          case (key, (index, sig)) =>
            StructField(key, sig.getSchema, nullable = true)
        }
      )
    assert(s.length > 0)
    s
  }

  override def printSchema(key: String, nSpace: Int, path: String): String = {
    val spaces = " " * nSpace
    s"""$spaces$key: $path.<identifier>\n""" +
      m.toArray
        .sortBy {
          case (k, (i, v)) => i
        }
        .map {
          case (k, (i, v)) => v.printSchema(s"""$k""", nSpace + 2, path + "." + k)
          //          keep for future debugging:
          //          case (k, (i, v)) => v.printSchema(s"""[$i] $k""", nSpace + 2, path + "." + k)
        }
        .mkString("\n")
  }
}

case class EmptySignature(dType: expr.Type = expr.TBoolean) extends Signature {
  override def getSchema: DataType = BooleanType

  override def printSchema(key: String, nSpace: Int, path: String): String = s"""${" " * nSpace}$key: EMPTY"""

  override def query(path: List[String]): Querier = throw new AnnotationPathException()

  override def getOption(path: List[String]): Option[Signature] = None

  override def delete(path: List[String]): (Signature, Deleter) = (this, a => a)
}

case class SimpleSignature(dType: expr.Type) extends Signature

object SimpleSignature {
  def apply(s: String): SimpleSignature = {
    s match {
      case "Double" => SimpleSignature(expr.TDouble)
      case "Int" => SimpleSignature(expr.TInt)
      case "Boolean" => SimpleSignature(expr.TBoolean)
      case "String" => SimpleSignature(expr.TString)
      case _ => fatal(
        s"""Unrecognized type "$s".  Hail supports parsing the following types in annotations:
            |  - Double (floating point number)
            |  - Int  (integer)
            |  - Boolean
            |  - String
            |
            |  Note that the above types are case sensitive.""".stripMargin)
    }
  }
}<|MERGE_RESOLUTION|>--- conflicted
+++ resolved
@@ -217,13 +217,9 @@
       val key = p.head
       m.get(key) match {
         case Some((i, s)) =>
-<<<<<<< HEAD
           println(s"$key -- $i")
 
-          val (sig, ins) = s.insert(p.tail, signature)
-=======
           val (sig, ins) = s.insert(signature, p.tail)
->>>>>>> a19d4e8f
           val f: Inserter = (a, toIns) =>
             if (a == null)
               Row.fromSeq(Array.fill[Any](m.size)(null))
