--- conflicted
+++ resolved
@@ -9,11 +9,7 @@
 import scala.collection.mutable
 
 object SampleTSVAnnotator extends TSVAnnotator {
-<<<<<<< HEAD
-  def apply(filename: String, sampleCol: String, typeMap: Map[String, String], missing: String,
-=======
   def apply(filename: String, sampleCol: String, declaredSig: Map[String, TypeWithSchema], missing: String,
->>>>>>> 29443d36
     hConf: hadoop.conf.Configuration): (Map[String, Annotation], TypeWithSchema) = {
     readLines(filename, hConf) { lines =>
       fatalIf(lines.isEmpty, "empty TSV file")
@@ -29,11 +25,6 @@
       }
 
       val orderedSignatures: Array[(String, Option[TypeWithSchema])] = split.map { s =>
-<<<<<<< HEAD
-        if (s != sampleCol)
-          (s, Some(parseStringType(typeMap.getOrElse(s, "String"))))
-        else
-=======
         if (s != sampleCol) {
           val t = declaredSig.getOrElse(s, TString)
           if (!t.isInstanceOf[Parsable])
@@ -41,25 +32,13 @@
               s"Unsupported type $t in TSV annotation.  Supported types: Boolean, Int, Long, Float, Double and String.")
           (s, Some(t))
         } else
->>>>>>> 29443d36
           (s, None)
       }
 
       val signature = TStruct(
         orderedSignatures.flatMap { case (key, o) =>
-<<<<<<< HEAD
-          o match {
-            case Some(sig) => Some(key, sig)
-            case None => None
-          }
-        }
-          .zipWithIndex
-          .map { case ((key, t), i) => Field(key, t, i) }
-      )
-=======
           o.map(sig => (key, sig))
         }: _*)
->>>>>>> 29443d36
 
       val functions = buildParsers(missing, orderedSignatures)
 
