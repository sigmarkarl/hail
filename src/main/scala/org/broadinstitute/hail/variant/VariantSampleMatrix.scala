--- conflicted
+++ resolved
@@ -390,7 +390,6 @@
       })
   }
 
-<<<<<<< HEAD
   def annotateInvervals(iList: IntervalList, signature: Signature, path: List[String]): VariantSampleMatrix[T] = {
     val (newSignatures, inserter) = insertVA(signature, path)
     val newRDD = rdd.map { case (v, va, gs) => (v, inserter(va, iList.query(v.contig, v.start)), gs)}
@@ -461,52 +460,6 @@
     vaSignatures.insert(path, sig)
   }
 
-=======
-  def queryVA(args: String*): Querier = queryVA(args.toList)
-
-  def queryVA(path: List[String]): Querier = {
-    try {
-      vaSignatures.query(path)
-    } catch {
-      case e: AnnotationPathException => fatal(s"Invalid variant annotations query: ${path.::("va").mkString(".")}")
-    }
-  }
-
-  def querySA(args: String*): Querier = querySA(args.toList)
-
-  def querySA(path: List[String]): Querier = {
-    try {
-      saSignatures.query(path)
-    } catch {
-      case e: AnnotationPathException => fatal(s"Invalid sample annotations query: ${path.::("sa").mkString(".")}")
-    }
-  }
-
-  def deleteVA(args: String*): (Signature, Deleter) = deleteVA(args.toList)
-
-  def deleteVA(path: List[String]): (Signature, Deleter) = {
-    vaSignatures.delete(path) match {
-      case (null, null) => (EmptySignature(), a => null)
-      case x => x
-    }
-  }
-
-  def deleteSA(args: String*): (Signature, Deleter) = deleteSA(args.toList)
-
-  def deleteSA(path: List[String]): (Signature, Deleter) = {
-    saSignatures.delete(path) match {
-      case (null, null) => (EmptySignature(), a => null)
-      case x => x
-    }
-  }
-
-  def insertVA(sig: Signature, args: String*): (Signature, Inserter) = insertVA(sig, args.toList)
-
-  def insertVA(sig: Signature, path: List[String]): (Signature, Inserter) = {
-    vaSignatures.insert(path, sig)
-  }
-
->>>>>>> 70e777ae
   def insertSA(sig: Signature, args: String*): (Signature, Inserter) = insertSA(sig, args.toList)
 
   def insertSA(sig: Signature, path: List[String]): (Signature, Inserter) = {
@@ -516,22 +469,14 @@
   def vaSchema: String = {
     metadata.vaSignatures match {
       case null => "va: empty schema"
-<<<<<<< HEAD
-      case s => s.printSchema("va")
-=======
       case s => s.printSchema("va", 2, "va")
->>>>>>> 70e777ae
     }
   }
 
   def saSchema: String = {
     metadata.saSignatures match {
       case null => "sa: empty schema"
-<<<<<<< HEAD
-      case s => s.printSchema("sa")
-=======
       case s => s.printSchema("sa", 2, "sa")
->>>>>>> 70e777ae
     }
   }
 }
@@ -541,7 +486,6 @@
 
   def makeSchema(): StructType = {
     val vaStruct = vds.metadata.vaSignatures.getSchema
-<<<<<<< HEAD
 
     val s = StructType(Array(
       StructField("variant", Variant.schema(), false),
@@ -551,17 +495,6 @@
     s
   }
 
-=======
-
-    val s = StructType(Array(
-      StructField("variant", Variant.schema(), false),
-      StructField("annotations", vds.metadata.vaSignatures.getSchema, false),
-      StructField("gs", GenotypeStream.schema(), false)
-    ))
-    s
-  }
-
->>>>>>> 70e777ae
   def write(sqlContext: SQLContext, dirname: String, compress: Boolean = true) {
     require(dirname.endsWith(".vds"))
 
