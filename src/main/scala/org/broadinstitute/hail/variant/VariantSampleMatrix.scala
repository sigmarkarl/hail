package org.broadinstitute.hail.variant

import java.nio.ByteBuffer
import org.apache.spark.{SparkEnv, SparkContext}
import org.apache.spark.rdd.RDD
import org.apache.spark.sql.{Row, SQLContext}
import org.broadinstitute.hail.Utils._
import org.broadinstitute.hail.check.Gen
import org.broadinstitute.hail.expr
import org.broadinstitute.hail.expr._
import scala.language.implicitConversions
import org.broadinstitute.hail.annotations._
import scala.reflect.ClassTag
import org.apache.spark.sql.types.{StructType, StructField}

object VariantSampleMatrix {
  final val magicNumber: Int = 0xe51e2c58
  final val fileVersion: Int = 3

  def apply[T](metadata: VariantMetadata,
    rdd: RDD[(Variant, Annotation, Iterable[T])])(implicit tct: ClassTag[T]): VariantSampleMatrix[T] = {
    new VariantSampleMatrix(metadata, rdd)
  }

  def read(sqlContext: SQLContext, dirname: String): VariantDataset = {
    require(dirname.endsWith(".vds"))

    val (localSamples, metadata) = readDataFile(dirname + "/metadata.ser",
      sqlContext.sparkContext.hadoopConfiguration) { dis => {
      try {
        val serializer = SparkEnv.get.serializer.newInstance()
        val ds = serializer.deserializeStream(dis)

        val m = ds.readObject[Int]
        if (m != magicNumber)
          fatal("Invalid VDS: invalid magic number.\n  Recreate with current version of Hail.")

        val v = ds.readObject[Int]
        if (v != fileVersion)
          fatal("Old VDS version found.  Recreate with current version of Hail.")

        val localSamples = ds.readObject[Array[Int]]
        val metadata = ds.readObject[VariantMetadata]

        ds.close()

        (localSamples, metadata)
      } catch {
        case e: Exception =>
          println(e)
          fatal(s"Invalid VDS: ${e.getMessage}\n  Recreate with current version of Hail.")
      }
    }
    }

    val df = sqlContext.read.parquet(dirname + "/rdd.parquet")

    new VariantSampleMatrix[Genotype](metadata,
      localSamples,
      df.rdd.map(row => {
        val v = row.getVariant(0)
        (v, row.get(1), row.getGenotypeStream(v, 2))
      }))
  }

  def genValues[T](nSamples: Int, g: Gen[T]): Gen[Iterable[T]] =
    Gen.buildableOfN[Iterable[T], T](nSamples, g)

  def genValues[T](g: Gen[T]): Gen[Iterable[T]] =
    Gen.buildableOf[Iterable[T], T](g)

  def genVariantValues[T](nSamples: Int, g: (Variant) => Gen[T]): Gen[(Variant, Iterable[T])] =
    for (v <- Variant.gen;
      values <- genValues[T](nSamples, g(v)))
      yield (v, values)

  def genVariantValues[T](g: (Variant) => Gen[T]): Gen[(Variant, Iterable[T])] =
    for (v <- Variant.gen;
      values <- genValues[T](g(v)))
      yield (v, values)

  def genVariantGenotypes: Gen[(Variant, Iterable[Genotype])] =
    genVariantValues(Genotype.gen)

  def genVariantGenotypes(nSamples: Int): Gen[(Variant, Iterable[Genotype])] =
    genVariantValues(nSamples, Genotype.gen)

  def gen[T](sc: SparkContext,
    sampleIds: Array[String],
    variants: Array[Variant],
    g: (Variant) => Gen[T])(implicit tct: ClassTag[T]): Gen[VariantSampleMatrix[T]] = {
    val nSamples = sampleIds.length
    for (rows <- Gen.sequence[Seq[(Variant, Annotation, Iterable[T])], (Variant, Annotation, Iterable[T])](
      variants.map(v => Gen.zip(
        Gen.const(v),
        Gen.const(Annotation.empty),
        genValues(nSamples, g(v))))))
      yield VariantSampleMatrix[T](VariantMetadata(sampleIds), sc.parallelize(rows))
  }

  def gen[T](sc: SparkContext, g: (Variant) => Gen[T])(implicit tct: ClassTag[T]): Gen[VariantSampleMatrix[T]] = {
    val samplesVariantsGen =
      for (sampleIds <- Gen.distinctBuildableOf[Array[String], String](Gen.identifier);
        variants <- Gen.distinctBuildableOf[Array[Variant], Variant](Variant.gen))
        yield (sampleIds, variants)
    samplesVariantsGen.flatMap { case (sampleIds, variants) => gen(sc, sampleIds, variants, g) }
  }

  def gen[T](sc: SparkContext, sampleIds: Array[String], g: (Variant) => Gen[T])(implicit tct: ClassTag[T]): Gen[VariantSampleMatrix[T]] = {
    val variantsGen = Gen.distinctBuildableOf[Array[Variant], Variant](Variant.gen)
    variantsGen.flatMap(variants => gen(sc, sampleIds, variants, g))
  }

  def gen[T](sc: SparkContext, variants: Array[Variant], g: (Variant) => Gen[T])(implicit tct: ClassTag[T]): Gen[VariantSampleMatrix[T]] = {
    val samplesGen = Gen.distinctBuildableOf[Array[String], String](Gen.identifier)
    samplesGen.flatMap(sampleIds => gen(sc, sampleIds, variants, g))
  }
}

class VariantSampleMatrix[T](val metadata: VariantMetadata,
  val localSamples: Array[Int],
  val rdd: RDD[(Variant, Annotation, Iterable[T])])
  (implicit tct: ClassTag[T]) {

  def this(metadata: VariantMetadata, rdd: RDD[(Variant, Annotation, Iterable[T])])
    (implicit tct: ClassTag[T]) =
    this(metadata, Array.range(0, metadata.nSamples), rdd)

  def sampleIds: IndexedSeq[String] = metadata.sampleIds

  def nSamples: Int = metadata.sampleIds.length

  def nLocalSamples: Int = localSamples.length

  def vaSignature: TypeWithSchema = metadata.vaSignature

  def saSignature: TypeWithSchema = metadata.saSignature

  def sampleAnnotations: IndexedSeq[Annotation] = metadata.sampleAnnotations

  def taSignature: TypeWithSchema = metadata.taSignature

  def globalAnnotation: Annotation = metadata.tAnnotation

  def wasSplit: Boolean = metadata.wasSplit

  def filters: IndexedSeq[(String, String)] = metadata.filters

  def copy[U](localSamples: Array[Int] = localSamples,
    rdd: RDD[(Variant, Annotation, Iterable[U])] = rdd,
    filters: IndexedSeq[(String, String)] = filters,
    sampleIds: IndexedSeq[String] = sampleIds,
    sampleAnnotations: IndexedSeq[Annotation] = sampleAnnotations,
    saSignature: TypeWithSchema = saSignature,
    vaSignature: TypeWithSchema = vaSignature,
<<<<<<< HEAD
    taSignature: TypeWithSchema = taSignature,
    tAnnotation: Annotation = globalAnnotation,
=======
>>>>>>> 29443d36
    wasSplit: Boolean = wasSplit)
    (implicit tct: ClassTag[U]): VariantSampleMatrix[U] =
    new VariantSampleMatrix[U](
      VariantMetadata(filters, sampleIds, sampleAnnotations, saSignature,
        vaSignature, tAnnotation, taSignature, wasSplit), localSamples, rdd)

  def sparkContext: SparkContext = rdd.sparkContext

  def cache(): VariantSampleMatrix[T] = copy[T](rdd = rdd.cache())

  def repartition(nPartitions: Int) = copy[T](rdd = rdd.repartition(nPartitions)(null))

  def nPartitions: Int = rdd.partitions.length

  def variants: RDD[Variant] = rdd.map(_._1)

  def variantsAndAnnotations: RDD[(Variant, Annotation)] = rdd.map { case (v, va, gs) => (v, va) }

  def nVariants: Long = variants.count()

  def expand(): RDD[(Variant, Int, T)] =
    mapWithKeys[(Variant, Int, T)]((v, s, g) => (v, s, g))

  def expandWithAnnotation(): RDD[(Variant, Annotation, Int, T)] =
    mapWithAll[(Variant, Annotation, Int, T)]((v, va, s, g) => (v, va, s, g))

  def sampleVariants(fraction: Double): VariantSampleMatrix[T] =
    copy(rdd = rdd.sample(withReplacement = false, fraction, 1))

  def mapValues[U](f: (T) => U)(implicit uct: ClassTag[U]): VariantSampleMatrix[U] = {
    mapValuesWithAll((v, va, s, g) => f(g))
  }

  def mapValuesWithKeys[U](f: (Variant, Int, T) => U)
    (implicit uct: ClassTag[U]): VariantSampleMatrix[U] = {
    mapValuesWithAll((v, va, s, g) => f(v, s, g))
  }

  def mapValuesWithAll[U](f: (Variant, Annotation, Int, T) => U)
    (implicit uct: ClassTag[U]): VariantSampleMatrix[U] = {
    val localSamplesBc = sparkContext.broadcast(localSamples)
    copy(rdd = rdd.map { case (v, va, gs) =>
      (v, va,
        localSamplesBc.value.toIterable.lazyMapWith(gs,
          (s: Int, g: T) => f(v, va, s, g)))
    })
  }

  def mapValuesWithPartialApplication[U](f: (Variant, Annotation) => ((Int, T) => U))
    (implicit uct: ClassTag[U]): VariantSampleMatrix[U] = {
    val localSamplesBc = sparkContext.broadcast(localSamples)
    copy(rdd =
      rdd.mapPartitions[(Variant, Annotation, Iterable[U])] { it: Iterator[(Variant, Annotation, Iterable[T])] =>
        it.map { case (v, va, gs) =>
          val f2 = f(v, va)
          (v, va, localSamplesBc.value.toIterable.lazyMapWith(gs, f2))
        }
      })
  }

  def map[U](f: T => U)(implicit uct: ClassTag[U]): RDD[U] =
    mapWithKeys((v, s, g) => f(g))

  def mapWithKeys[U](f: (Variant, Int, T) => U)(implicit uct: ClassTag[U]): RDD[U] = {
    val localSamplesBc = sparkContext.broadcast(localSamples)
    rdd
      .flatMap { case (v, va, gs) =>
        localSamplesBc.value.toIterable.lazyMapWith(gs,
          (s: Int, g: T) => f(v, s, g))
      }
  }

  def mapWithAll[U](f: (Variant, Annotation, Int, T) => U)(implicit uct: ClassTag[U]): RDD[U] = {
    val localSamplesBc = sparkContext.broadcast(localSamples)
    rdd
      .flatMap { case (v, va, gs) =>
        localSamplesBc.value.toIterable.lazyMapWith(gs,
          (s: Int, g: T) => f(v, va, s, g))
      }
  }

  def mapPartitionsWithAll[U](f: Iterator[(Variant, Annotation, Int, T)] => Iterator[U])(implicit uct: ClassTag[U]): RDD[U] = {
    val localSamplesBc = sparkContext.broadcast(localSamples)
    rdd.mapPartitions { it =>
      f(it.flatMap { case (v, va, gs) =>
        localSamplesBc.value.iterator.zip(gs.iterator)
          .map { case (s, g) => (v, va, s, g) }
      })
    }
  }

  def mapAnnotations(f: (Variant, Annotation, Iterable[T]) => Annotation): VariantSampleMatrix[T] =
    copy[T](rdd = rdd.map { case (v, va, gs) => (v, f(v, va, gs), gs) })

  def flatMap[U](f: T => TraversableOnce[U])(implicit uct: ClassTag[U]): RDD[U] =
    flatMapWithKeys((v, s, g) => f(g))

  def flatMapWithKeys[U](f: (Variant, Int, T) => TraversableOnce[U])(implicit uct: ClassTag[U]): RDD[U] = {
    val localSamplesBc = sparkContext.broadcast(localSamples)
    rdd
      .flatMap { case (v, va, gs) => localSamplesBc.value.toIterable.lazyFlatMapWith(gs,
        (s: Int, g: T) => f(v, s, g))
      }
  }

  def filterVariants(p: (Variant, Annotation, Iterable[T]) => Boolean): VariantSampleMatrix[T] =
    copy(rdd = rdd.filter { case (v, va, gs) => p(v, va, gs) })

  def filterVariants(ilist: IntervalList): VariantSampleMatrix[T] =
    filterVariants((v, va, gs) => ilist.contains(v.contig, v.start))

  // FIXME see if we can remove broadcasts elsewhere in the code
  def filterSamples(p: (Int, Annotation) => Boolean): VariantSampleMatrix[T] = {
    val mask = localSamples.map((s) => p(s, sampleAnnotations(s)))
    val maskBc = sparkContext.broadcast(mask)
    val localtct = tct
    copy[T](localSamples = localSamples.zipWithIndex
      .filter { case (s, i) => mask(i) }
      .map(_._1),
      rdd = rdd.map { case (v, va, gs) =>
        (v, va, gs.lazyFilterWith(maskBc.value.toIterable, (g: T, m: Boolean) => m))
      })
  }

  def aggregateBySample[U](zeroValue: U)(
    seqOp: (U, T) => U,
    combOp: (U, U) => U)(implicit uct: ClassTag[U]): RDD[(Int, U)] =
    aggregateBySampleWithKeys(zeroValue)((e, v, s, g) => seqOp(e, g), combOp)

  def aggregateBySampleWithKeys[U](zeroValue: U)(
    seqOp: (U, Variant, Int, T) => U,
    combOp: (U, U) => U)(implicit uct: ClassTag[U]): RDD[(Int, U)] = {
    aggregateBySampleWithAll(zeroValue)((e, v, va, s, g) => seqOp(e, v, s, g), combOp)
  }

  def aggregateBySampleWithAll[U](zeroValue: U)(
    seqOp: (U, Variant, Annotation, Int, T) => U,
    combOp: (U, U) => U)(implicit uct: ClassTag[U]): RDD[(Int, U)] = {

    val localSamplesBc = sparkContext.broadcast(localSamples)

    val serializer = SparkEnv.get.serializer.newInstance()
    val zeroBuffer = serializer.serialize(zeroValue)
    val zeroArray = new Array[Byte](zeroBuffer.limit)
    zeroBuffer.get(zeroArray)

    rdd
      .mapPartitions { (it: Iterator[(Variant, Annotation, Iterable[T])]) =>
        val serializer = SparkEnv.get.serializer.newInstance()
        def copyZeroValue() = serializer.deserialize[U](ByteBuffer.wrap(zeroArray))
        val arrayZeroValue = Array.fill[U](localSamplesBc.value.length)(copyZeroValue())

        localSamplesBc.value.iterator
          .zip(it.foldLeft(arrayZeroValue) { case (acc, (v, va, gs)) =>
            for ((g, i) <- gs.iterator.zipWithIndex)
              acc(i) = seqOp(acc(i), v, va, localSamplesBc.value(i), g)
            acc
          }.iterator)
      }.foldByKey(zeroValue)(combOp)
  }

  def aggregateByVariant[U](zeroValue: U)(
    seqOp: (U, T) => U,
    combOp: (U, U) => U)(implicit uct: ClassTag[U]): RDD[(Variant, U)] =
    aggregateByVariantWithAll(zeroValue)((e, v, va, s, g) => seqOp(e, g), combOp)

  def aggregateByVariantWithKeys[U](zeroValue: U)(
    seqOp: (U, Variant, Int, T) => U,
    combOp: (U, U) => U)(implicit uct: ClassTag[U]): RDD[(Variant, U)] = {
    aggregateByVariantWithAll(zeroValue)((e, v, va, s, g) => seqOp(e, v, s, g), combOp)
  }

  def aggregateByVariantWithAll[U](zeroValue: U)(
    seqOp: (U, Variant, Annotation, Int, T) => U,
    combOp: (U, U) => U)(implicit uct: ClassTag[U]): RDD[(Variant, U)] = {

    val localSamplesBc = sparkContext.broadcast(localSamples)

    // Serialize the zero value to a byte array so that we can apply a new clone of it on each key
    val zeroBuffer = SparkEnv.get.serializer.newInstance().serialize(zeroValue)
    val zeroArray = new Array[Byte](zeroBuffer.limit)
    zeroBuffer.get(zeroArray)

    rdd
      .mapPartitions { (it: Iterator[(Variant, Annotation, Iterable[T])]) =>
        val serializer = SparkEnv.get.serializer.newInstance()
        it.map { case (v, va, gs) =>
          val zeroValue = serializer.deserialize[U](ByteBuffer.wrap(zeroArray))
          (v, gs.iterator.zipWithIndex.foldLeft(zeroValue) { case (acc, (g, i)) =>
            seqOp(acc, v, va, localSamplesBc.value(i), g)
          })
        }
      }

    /*
        rdd
          .map { case (v, gs) =>
            val serializer = SparkEnv.get.serializer.newInstance()
            val zeroValue = serializer.deserialize[U](ByteBuffer.wrap(zeroArray))

            (v, gs.zipWithIndex.foldLeft(zeroValue) { case (acc, (g, i)) =>
              seqOp(acc, v, localSamplesBc.value(i), g)
            })
          }
    */
  }

  def foldBySample(zeroValue: T)(combOp: (T, T) => T): RDD[(Int, T)] = {

    val localSamplesBc = sparkContext.broadcast(localSamples)
    val localtct = tct

    val serializer = SparkEnv.get.serializer.newInstance()
    val zeroBuffer = serializer.serialize(zeroValue)
    val zeroArray = new Array[Byte](zeroBuffer.limit)
    zeroBuffer.get(zeroArray)

    rdd
      .mapPartitions { (it: Iterator[(Variant, Annotation, Iterable[T])]) =>
        val serializer = SparkEnv.get.serializer.newInstance()
        def copyZeroValue() = serializer.deserialize[T](ByteBuffer.wrap(zeroArray))(localtct)
        val arrayZeroValue = Array.fill[T](localSamplesBc.value.length)(copyZeroValue())
        localSamplesBc.value.iterator
          .zip(it.foldLeft(arrayZeroValue) { case (acc, (v, va, gs)) =>
            for ((g, i) <- gs.iterator.zipWithIndex)
              acc(i) = combOp(acc(i), g)
            acc
          }.iterator)
      }.foldByKey(zeroValue)(combOp)
  }

  def foldByVariant(zeroValue: T)(combOp: (T, T) => T): RDD[(Variant, T)] =
    rdd.map { case (v, va, gs) => (v, gs.foldLeft(zeroValue)((acc, g) => combOp(acc, g))) }

  def same(that: VariantSampleMatrix[T]): Boolean = {
    metadata == that.metadata &&
      localSamples.sameElements(that.localSamples) &&
      rdd.map { case (v, va, gs) => (v, (va, gs)) }
        .fullOuterJoin(that.rdd.map { case (v, va, gs) => (v, (va, gs)) })
        .map {
          case (v, (Some((va1, it1)), Some((va2, it2)))) =>
            it1.sameElements(it2) && va1 == va2
          case _ => false
        }.fold(true)(_ && _)
  }

  def mapAnnotationsWithAggregate[U](zeroValue: U, newVAS: TypeWithSchema)(
    seqOp: (U, Variant, Int, T) => U,
    combOp: (U, U) => U,
    mapOp: (Annotation, U) => Annotation)
    (implicit uct: ClassTag[U]): VariantSampleMatrix[T] = {
    val localSamplesBc = sparkContext.broadcast(localSamples)
    // Serialize the zero value to a byte array so that we can apply a new clone of it on each key
    val zeroBuffer = SparkEnv.get.serializer.newInstance().serialize(zeroValue)
    val zeroArray = new Array[Byte](zeroBuffer.limit)
    zeroBuffer.get(zeroArray)

    copy(vaSignature = newVAS,
      rdd = rdd.map {
        case (v, va, gs) =>
          val serializer = SparkEnv.get.serializer.newInstance()
          val zeroValue = serializer.deserialize[U](ByteBuffer.wrap(zeroArray))

          (v, mapOp(va, gs.iterator.zipWithIndex.foldLeft(zeroValue) {
            case (acc, (g, i)) =>
              seqOp(acc, v, localSamplesBc.value(i), g)
          }), gs)
      })
  }

<<<<<<< HEAD
  def annotateInvervals(iList: IntervalList, signature: TypeWithSchema, path: List[String]): VariantSampleMatrix[T] = {
=======
  def annotateInvervals(iList: IntervalList, signature: expr.TypeWithSchema, path: List[String]): VariantSampleMatrix[T] = {
>>>>>>> 29443d36
    val (newSignature, inserter) = insertVA(signature, path)
    val newRDD = rdd.map { case (v, va, gs) => (v, inserter(va, iList.query(v.contig, v.start)), gs) }
    copy(rdd = newRDD, vaSignature = newSignature)
  }

<<<<<<< HEAD
  def annotateVariants(otherRDD: RDD[(Variant, Annotation)], signature: TypeWithSchema,
=======
  def annotateVariants(otherRDD: RDD[(Variant, Annotation)], signature: expr.TypeWithSchema,
>>>>>>> 29443d36
    path: List[String]): VariantSampleMatrix[T] = {
    val (newSignature, inserter) = insertVA(signature, path)
    val newRDD = rdd.map { case (v, va, gs) => (v, (va, gs)) }
      .leftOuterJoin(otherRDD)
      .map { case (v, ((va, gs), annotation)) => (v, inserter(va, annotation), gs) }
    copy(rdd = newRDD, vaSignature = newSignature)
  }

<<<<<<< HEAD
  def annotateSamples(annotations: Map[String, Annotation], signature: TypeWithSchema,
=======
  def annotateSamples(annotations: Map[String, Annotation], signature: expr.TypeWithSchema,
>>>>>>> 29443d36
    path: List[String]): VariantSampleMatrix[T] = {
    val (newSignature, inserter) = insertSA(signature, path)

    val newAnnotations = sampleIds.zipWithIndex.map { case (id, i) =>
      val sa = sampleAnnotations(i)
      inserter(sa, annotations.get(id))
    }

    copy(sampleAnnotations = newAnnotations, saSignature = newSignature)
  }

  def queryVA(args: String*): Querier = queryVA(args.toList)

  def queryVA(path: List[String]): Querier = {
    try {
      vaSignature.query(path)
    } catch {
      case e: AnnotationPathException => fatal(s"Invalid variant annotations query: ${
        path.::("va").mkString(".")
      }")
    }
  }

  def querySA(args: String*): Querier = querySA(args.toList)

  def querySA(path: List[String]): Querier = {
    try {
      saSignature.query(path)
    } catch {
      case e: AnnotationPathException => fatal(s"Invalid sample annotations query: ${
        path.::("sa").mkString(".")
      }")
    }
  }

  def deleteVA(args: String*): (TypeWithSchema, Deleter) = deleteVA(args.toList)
<<<<<<< HEAD

  def deleteVA(path: List[String]): (TypeWithSchema, Deleter) = vaSignature.delete(path)

  def insertVA(sig: TypeWithSchema, args: String*): (TypeWithSchema, Inserter) = insertVA(sig, args.toList)

=======

  def deleteVA(path: List[String]): (TypeWithSchema, Deleter) = vaSignature.delete(path)

  def deleteSA(args: String*): (TypeWithSchema, Deleter) = deleteSA(args.toList)

  def deleteSA(path: List[String]): (TypeWithSchema, Deleter) = saSignature.delete(path)

  def insertVA(sig: TypeWithSchema, args: String*): (TypeWithSchema, Inserter) = insertVA(sig, args.toList)

>>>>>>> 29443d36
  def insertVA(sig: TypeWithSchema, path: List[String]): (TypeWithSchema, Inserter) = {
    vaSignature.insert(sig, path)
  }

<<<<<<< HEAD
  def deleteSA(args: String*): (TypeWithSchema, Deleter) = deleteSA(args.toList)

  def deleteSA(path: List[String]): (TypeWithSchema, Deleter) = saSignature.delete(path)

  def insertSA(sig: TypeWithSchema, args: String*): (Type, Inserter) = insertSA(sig, args.toList)
=======
  def insertSA(sig: TypeWithSchema, args: String*): (TypeWithSchema, Inserter) = insertSA(sig, args.toList)
>>>>>>> 29443d36

  def insertSA(sig: TypeWithSchema, path: List[String]): (TypeWithSchema, Inserter) = {
    saSignature.insert(sig, path)
  }

  def deleteTA(args: String*): (TypeWithSchema, Deleter) = deleteTA(args.toList)

  def deleteTA(path: List[String]): (TypeWithSchema, Deleter) = taSignature.delete(path)

  def insertTA(sig: TypeWithSchema, args: String*): (TypeWithSchema, Inserter) = insertTA(sig, args.toList)

  def insertTA(sig: TypeWithSchema, path: List[String]): (TypeWithSchema, Inserter) = {
    taSignature.insert(sig, path)
  }

}

// FIXME AnyVal Scala 2.11
class RichVDS(vds: VariantDataset) {
  def makeSchema(): StructType =
    StructType(Array(
      StructField("variant", Variant.schema, nullable = false),
      StructField("annotations", vds.vaSignature.schema, nullable = false),
      StructField("gs", GenotypeStream.schema, nullable = false)
    ))

  def write(sqlContext: SQLContext, dirname: String, compress: Boolean = true) {
    require(dirname.endsWith(".vds"))

    val hConf = vds.sparkContext.hadoopConfiguration
    hadoopMkdir(dirname, hConf)
    writeDataFile(dirname + "/metadata.ser", hConf) {
      dos => {
        val serializer = SparkEnv.get.serializer.newInstance()
        val ss = serializer.serializeStream(dos)
        ss
          .writeObject(VariantSampleMatrix.magicNumber)
          .writeObject(VariantSampleMatrix.fileVersion)
          .writeObject(vds.localSamples)
          .writeObject(vds.metadata)
        ss.close()
      }
    }

    val rowRDD = vds.rdd
      .map {
        case (v, va, gs) =>
          Row.fromSeq(Array(v.toRow, va.asInstanceOf[Row], gs.toGenotypeStream(v, compress).toRow))
      }
    sqlContext.createDataFrame(rowRDD, makeSchema())
      .write.parquet(dirname + "/rdd.parquet")
    // .saveAsParquetFile(dirname + "/rdd.parquet")
  }

  def eraseSplit: VariantDataset = {
    if (vds.wasSplit) {
      val (newSignatures1, f1) = vds.deleteVA("wasSplit")
      val vds1 = vds.copy(vaSignature = newSignatures1)
      val (newSignatures2, f2) = vds1.deleteVA("aIndex")
      vds1.copy(wasSplit = false,
        vaSignature = newSignatures2,
        rdd = vds1.rdd.map {
          case (v, va, gs) =>
            (v, f2(f1(va)), gs.lazyMap(g => g.copy(fakeRef = false)))
        })
    } else
      vds
  }
}<|MERGE_RESOLUTION|>--- conflicted
+++ resolved
@@ -153,11 +153,8 @@
     sampleAnnotations: IndexedSeq[Annotation] = sampleAnnotations,
     saSignature: TypeWithSchema = saSignature,
     vaSignature: TypeWithSchema = vaSignature,
-<<<<<<< HEAD
     taSignature: TypeWithSchema = taSignature,
     tAnnotation: Annotation = globalAnnotation,
-=======
->>>>>>> 29443d36
     wasSplit: Boolean = wasSplit)
     (implicit tct: ClassTag[U]): VariantSampleMatrix[U] =
     new VariantSampleMatrix[U](
@@ -428,21 +425,13 @@
       })
   }
 
-<<<<<<< HEAD
   def annotateInvervals(iList: IntervalList, signature: TypeWithSchema, path: List[String]): VariantSampleMatrix[T] = {
-=======
-  def annotateInvervals(iList: IntervalList, signature: expr.TypeWithSchema, path: List[String]): VariantSampleMatrix[T] = {
->>>>>>> 29443d36
     val (newSignature, inserter) = insertVA(signature, path)
     val newRDD = rdd.map { case (v, va, gs) => (v, inserter(va, iList.query(v.contig, v.start)), gs) }
     copy(rdd = newRDD, vaSignature = newSignature)
   }
 
-<<<<<<< HEAD
   def annotateVariants(otherRDD: RDD[(Variant, Annotation)], signature: TypeWithSchema,
-=======
-  def annotateVariants(otherRDD: RDD[(Variant, Annotation)], signature: expr.TypeWithSchema,
->>>>>>> 29443d36
     path: List[String]): VariantSampleMatrix[T] = {
     val (newSignature, inserter) = insertVA(signature, path)
     val newRDD = rdd.map { case (v, va, gs) => (v, (va, gs)) }
@@ -451,11 +440,7 @@
     copy(rdd = newRDD, vaSignature = newSignature)
   }
 
-<<<<<<< HEAD
   def annotateSamples(annotations: Map[String, Annotation], signature: TypeWithSchema,
-=======
-  def annotateSamples(annotations: Map[String, Annotation], signature: expr.TypeWithSchema,
->>>>>>> 29443d36
     path: List[String]): VariantSampleMatrix[T] = {
     val (newSignature, inserter) = insertSA(signature, path)
 
@@ -491,45 +476,37 @@
     }
   }
 
+  def queryA(args: String*): Querier = queryA(args.toList)
+
+  def queryA(path: List[String]): Querier = {
+    try {
+      taSignature.query(path)
+    } catch {
+      case e: AnnotationPathException => fatal(s"Invalid sample annotations query: ${
+        path.::("a").mkString(".")
+      }")
+    }
+  }
+
   def deleteVA(args: String*): (TypeWithSchema, Deleter) = deleteVA(args.toList)
-<<<<<<< HEAD
 
   def deleteVA(path: List[String]): (TypeWithSchema, Deleter) = vaSignature.delete(path)
 
+  def deleteSA(args: String*): (TypeWithSchema, Deleter) = deleteSA(args.toList)
+
+  def deleteSA(path: List[String]): (TypeWithSchema, Deleter) = saSignature.delete(path)
+
+  def deleteTA(args: String*): (TypeWithSchema, Deleter) = deleteTA(args.toList)
+
+  def deleteTA(path: List[String]): (TypeWithSchema, Deleter) = taSignature.delete(path)
+
   def insertVA(sig: TypeWithSchema, args: String*): (TypeWithSchema, Inserter) = insertVA(sig, args.toList)
 
-=======
-
-  def deleteVA(path: List[String]): (TypeWithSchema, Deleter) = vaSignature.delete(path)
-
-  def deleteSA(args: String*): (TypeWithSchema, Deleter) = deleteSA(args.toList)
-
-  def deleteSA(path: List[String]): (TypeWithSchema, Deleter) = saSignature.delete(path)
-
-  def insertVA(sig: TypeWithSchema, args: String*): (TypeWithSchema, Inserter) = insertVA(sig, args.toList)
-
->>>>>>> 29443d36
-  def insertVA(sig: TypeWithSchema, path: List[String]): (TypeWithSchema, Inserter) = {
-    vaSignature.insert(sig, path)
-  }
-
-<<<<<<< HEAD
-  def deleteSA(args: String*): (TypeWithSchema, Deleter) = deleteSA(args.toList)
-
-  def deleteSA(path: List[String]): (TypeWithSchema, Deleter) = saSignature.delete(path)
-
-  def insertSA(sig: TypeWithSchema, args: String*): (Type, Inserter) = insertSA(sig, args.toList)
-=======
+  def insertVA(sig: TypeWithSchema, path: List[String]): (TypeWithSchema, Inserter) = vaSignature.insert(sig, path)
+
   def insertSA(sig: TypeWithSchema, args: String*): (TypeWithSchema, Inserter) = insertSA(sig, args.toList)
->>>>>>> 29443d36
-
-  def insertSA(sig: TypeWithSchema, path: List[String]): (TypeWithSchema, Inserter) = {
-    saSignature.insert(sig, path)
-  }
-
-  def deleteTA(args: String*): (TypeWithSchema, Deleter) = deleteTA(args.toList)
-
-  def deleteTA(path: List[String]): (TypeWithSchema, Deleter) = taSignature.delete(path)
+
+  def insertSA(sig: TypeWithSchema, path: List[String]): (TypeWithSchema, Inserter) = saSignature.insert(sig, path)
 
   def insertTA(sig: TypeWithSchema, args: String*): (TypeWithSchema, Inserter) = insertTA(sig, args.toList)
 
