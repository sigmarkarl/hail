package is.hail.sparkextras

import is.hail.rvd.RVDContext
import is.hail.utils._
import is.hail.utils.PartitionCounts._
import org.apache.spark._
import org.apache.spark.rdd._
import org.apache.spark.ExposedUtils
import org.apache.spark.util.TaskCompletionListener

import scala.reflect.ClassTag

object Combiner {
  def apply[U](zero: U, combine: (U, U) => U, commutative: Boolean, associative: Boolean): Combiner[U] = {
    assert(associative)
    if (commutative)
      new CommutativeAndAssociativeCombiner(zero, combine)
    else
      new AssociativeCombiner(zero, combine)
  }
}

abstract class Combiner[U] {
  def combine(i: Int, value0: U)

  def result(): U
}

class CommutativeAndAssociativeCombiner[U](zero: U, combine: (U, U) => U) extends Combiner[U] {
  var state: U = zero

  def combine(i: Int, value0: U): Unit = state = combine(state, value0)

  def result(): U = state
}

class AssociativeCombiner[U](zero: U, combine: (U, U) => U) extends Combiner[U] {

  case class TreeValue(var value: U, var end: Int)

  private val t = new java.util.TreeMap[Int, TreeValue]()

  def combine(i: Int, value0: U) {
    log.info(s"at result $i, AssociativeCombiner contains ${ t.size() } queued results")
    var value = value0
    var end = i

    val nexttv = t.get(i + 1)
    if (nexttv != null) {
      value = combine(value, nexttv.value)
      end = nexttv.end
      t.remove(i + 1)
    }

    val prevEntry = t.floorEntry(i - 1)
    if (prevEntry != null) {
      val prevtv = prevEntry.getValue
      if (prevtv.end == i - 1) {
        prevtv.value = combine(prevtv.value, value)
        prevtv.end = end
        return
      }
    }

    t.put(i, TreeValue(value, end))
  }

  def result(): U = {
    val n = t.size()
    if (n > 0) {
      assert(n == 1)
      t.firstEntry().getValue.value
    } else
      zero
  }
}

object ContextRDD {
  def apply[T: ClassTag](
    rdd: RDD[RVDContext => Iterator[T]]
  ): ContextRDD[T] = new ContextRDD(rdd)

  def empty[T: ClassTag](
    sc: SparkContext
  ): ContextRDD[T] =
    new ContextRDD(sc.emptyRDD[RVDContext => Iterator[T]])

  def union[T: ClassTag](
    sc: SparkContext,
    xs: Seq[ContextRDD[T]]
  ): ContextRDD[T] =
    new ContextRDD(sc.union(xs.map(_.rdd)))

  def weaken[T: ClassTag](
    rdd: RDD[T]
  ): ContextRDD[T] =
    new ContextRDD(rdd.mapPartitions(it => Iterator.single((ctx: RVDContext) => it)))

  def textFilesLines(
    sc: SparkContext,
    files: Array[String],
    nPartitions: Option[Int] = None,
    filterAndReplace: TextInputFilterAndReplace = TextInputFilterAndReplace()
  ): ContextRDD[WithContext[String]] =
    textFilesLines(
      sc,
      files,
      nPartitions.getOrElse(sc.defaultMinPartitions),
      filterAndReplace)

  def textFilesLines(
    sc: SparkContext,
    files: Array[String],
    nPartitions: Int,
    filterAndReplace: TextInputFilterAndReplace
  ): ContextRDD[WithContext[String]] =
    ContextRDD.weaken(
      sc.textFilesLines(
        files,
        nPartitions)
        .mapPartitions(filterAndReplace.apply))

  def parallelize[T: ClassTag](sc: SparkContext, data: Seq[T], nPartitions: Option[Int] = None): ContextRDD[T] =
    weaken(sc.parallelize(data, nPartitions.getOrElse(sc.defaultMinPartitions)))

  def parallelize[T: ClassTag](sc: SparkContext, data: Seq[T], numSlices: Int): ContextRDD[T] =
    weaken(sc.parallelize(data, numSlices))

  def parallelize[T: ClassTag](sc: SparkContext, data: Seq[T]): ContextRDD[T] =
    weaken(sc.parallelize(data))

  type ElementType[T] = RVDContext => Iterator[T]

  def czipNPartitions[T: ClassTag, U: ClassTag](
    crdds: IndexedSeq[ContextRDD[T]],
    preservesPartitioning: Boolean = false
  )(f: (RVDContext, Array[Iterator[T]]) => Iterator[U]
  ): ContextRDD[U] = {
    def inCtx(f: RVDContext => Iterator[U]): Iterator[RVDContext => Iterator[U]] = Iterator.single(f)
    new ContextRDD(
      MultiWayZipPartitionsRDD(crdds.map(_.rdd)) { its =>
        inCtx(ctx => f(ctx, its.map(_.flatMap(_(ctx)))))
      })
  }
}

class ContextRDD[T: ClassTag](
  val rdd: RDD[RVDContext => Iterator[T]]
) extends Serializable {
  type ElementType = ContextRDD.ElementType[T]

<<<<<<< HEAD
  private[this] def sparkManagedContext(): RVDContext = {
    val c = RVDContext.default
    val tc : TaskCompletionListener = _ => {
      c.close()
    }
    TaskContext.get().addTaskCompletionListener(tc)
    c
  }

=======
>>>>>>> b2ac3724
  def run[U >: T : ClassTag]: RDD[U] =
    rdd.mapPartitions { part =>
      val c = RVDContext.default
      part.flatMap(_(c))
    }

  def collect(): Array[T] =
    run.collect()

  private[this] def inCtx[U: ClassTag](
    f: RVDContext => Iterator[U]
  ): Iterator[RVDContext => Iterator[U]] = Iterator.single(f)

  def map[U: ClassTag](f: T => U): ContextRDD[U] =
    mapPartitions(_.map(f), preservesPartitioning = true)

  def filter(f: T => Boolean): ContextRDD[T] =
    mapPartitions(_.filter(f), preservesPartitioning = true)

  def flatMap[U: ClassTag](f: T => TraversableOnce[U]): ContextRDD[U] =
    mapPartitions(_.flatMap(f))

  def mapPartitions[U: ClassTag](
    f: Iterator[T] => Iterator[U],
    preservesPartitioning: Boolean = false
  ): ContextRDD[U] =
    cmapPartitions((_, part) => f(part), preservesPartitioning)

  def mapPartitionsWithIndex[U: ClassTag](
    f: (Int, Iterator[T]) => Iterator[U],
    preservesPartitioning: Boolean = false
  ): ContextRDD[U] =
    cmapPartitionsWithIndex((i, _, part) => f(i, part), preservesPartitioning)

  def cmap[U: ClassTag](f: (RVDContext, T) => U): ContextRDD[U] =
    cmapPartitions((c, it) => it.map(f(c, _)), true)

  def cfilter(f: (RVDContext, T) => Boolean): ContextRDD[T] =
    cmapPartitions((c, it) => it.filter(f(c, _)), true)

  def cflatMap[U: ClassTag](f: (RVDContext, T) => TraversableOnce[U]): ContextRDD[U] =
    cmapPartitions((c, it) => it.flatMap(f(c, _)))

  def cmapPartitions[U: ClassTag](
    f: (RVDContext, Iterator[T]) => Iterator[U],
    preservesPartitioning: Boolean = false
  ): ContextRDD[U] = new ContextRDD(
    rdd.mapPartitions(
      part => inCtx(ctx => f(ctx, part.flatMap(_(ctx)))),
      preservesPartitioning))

  def cmapPartitionsAndContext[U: ClassTag](
    f: (RVDContext, (Iterator[RVDContext => Iterator[T]])) => Iterator[U],
    preservesPartitioning: Boolean = false
  ): ContextRDD[U] =
    onRDD(_.mapPartitions(
      part => inCtx(ctx => f(ctx, part)),
      preservesPartitioning))

  def cmapPartitionsWithIndex[U: ClassTag](
    f: (Int, RVDContext, Iterator[T]) => Iterator[U],
    preservesPartitioning: Boolean = false
  ): ContextRDD[U] = new ContextRDD(
    rdd.mapPartitionsWithIndex(
      (i, part) => inCtx(ctx => f(i, ctx, part.flatMap(_(ctx)))),
      preservesPartitioning))

  def cmapPartitionsWithIndexAndValue[U: ClassTag, V](
    values: Array[V],
    f: (Int, RVDContext, V, Iterator[T]) => Iterator[U],
    preservesPartitioning: Boolean = false
  ): ContextRDD[U] = new ContextRDD(
    new MapPartitionsWithValueRDD[(RVDContext) => Iterator[T], (RVDContext) => Iterator[U], V](
      rdd,
      values,
      (i, v, part) => inCtx(ctx => f(i, ctx, v, part.flatMap(_(ctx)))),
      preservesPartitioning))

  def cmapPartitionsAndContextWithIndex[U: ClassTag](
    f: (Int, RVDContext, Iterator[RVDContext => Iterator[T]]) => Iterator[U],
    preservesPartitioning: Boolean = false
  ): ContextRDD[U] =
    onRDD(_.mapPartitionsWithIndex(
      (i, part) => inCtx(ctx => f(i, ctx, part)),
      preservesPartitioning))

  def czip[U: ClassTag, V: ClassTag](
    that: ContextRDD[U],
    preservesPartitioning: Boolean = false
  )(f: (RVDContext, T, U) => V
  ): ContextRDD[V] = czipPartitions(that, preservesPartitioning) { (ctx, l, r) =>
    new Iterator[V] {
      def hasNext = {
        val lhn = l.hasNext
        val rhn = r.hasNext
        assert(lhn == rhn)
        lhn
      }
      def next(): V = {
        f(ctx, l.next(), r.next())
      }
    }
  }

  // WARNING: this method is easy to use wrong because it shares the context
  // between the two producers and the one consumer
  def zipPartitions[U: ClassTag, V: ClassTag](
    that: ContextRDD[U],
    preservesPartitioning: Boolean = false
  )(f: (Iterator[T], Iterator[U]) => Iterator[V]
  ): ContextRDD[V] =
    czipPartitions[U, V](that, preservesPartitioning)((_, l, r) => f(l, r))

  // WARNING: this method is easy to use wrong because it shares the context
  // between the two producers and the one consumer
  def czipPartitions[U: ClassTag, V: ClassTag](
    that: ContextRDD[U],
    preservesPartitioning: Boolean = false
  )(f: (RVDContext, Iterator[T], Iterator[U]) => Iterator[V]
  ): ContextRDD[V] = new ContextRDD(
    rdd.zipPartitions(that.rdd, preservesPartitioning)(
      (l, r) => inCtx(ctx => f(ctx, l.flatMap(_(ctx)), r.flatMap(_(ctx))))))

  // WARNING: this method is easy to use wrong because it shares the context
  // between the two producers and the one consumer
  def czipPartitionsWithIndex[U: ClassTag, V: ClassTag](
    that: ContextRDD[U],
    preservesPartitioning: Boolean = false
  )(f: (Int, RVDContext, Iterator[T], Iterator[U]) => Iterator[V]
  ): ContextRDD[V] = new ContextRDD(
    rdd.zipPartitions(that.rdd, preservesPartitioning)(
      (l, r) => Iterator.single(l -> r)).mapPartitionsWithIndex({ case (i, it) =>
      it.flatMap { case (l, r) =>
        inCtx(ctx => f(i, ctx, l.flatMap(_(ctx)), r.flatMap(_(ctx))))
      }
    }, preservesPartitioning))

  def czipPartitionsAndContext[U: ClassTag, V: ClassTag](
    that: ContextRDD[U],
    preservesPartitioning: Boolean = false
  )(f: (RVDContext, Iterator[RVDContext => Iterator[T]], Iterator[RVDContext => Iterator[U]]) => Iterator[V]
  ): ContextRDD[V] = new ContextRDD(
    rdd.zipPartitions(that.rdd, preservesPartitioning)(
      (l, r) => inCtx(ctx => f(ctx, l, r))))

  def subsetPartitions(keptPartitionIndices: Array[Int]): ContextRDD[T] =
    onRDD(_.subsetPartitions(keptPartitionIndices))

  def reorderPartitions(oldIndices: Array[Int]): ContextRDD[T] =
    onRDD(_.reorderPartitions(oldIndices))

  def noShuffleCoalesce(numPartitions: Int): ContextRDD[T] =
    onRDD(_.coalesce(numPartitions, false))

  def shuffleCoalesce(numPartitions: Int): ContextRDD[T] =
    ContextRDD.weaken(run.coalesce(numPartitions, true))

  // partEnds are the inclusive index of the last element of parts to be coalesced, that is, for
  // a ContextRDD with 8 partitions, being naively coalesced to 3, one example set of part ends is
  // [2, 5, 7]. With this, original partion indicies 0, 1, and 2 make up the first new partition 3,
  // 4, and 5 make up the second, and 6 and 7 make up the third.
  def coalesceWithEnds(partEnds: Array[Int]): ContextRDD[T] =
    onRDD(rdd => {
      rdd.coalesce(partEnds.length, shuffle = false, partitionCoalescer = Some(new CRDDCoalescer(partEnds)))
    })

  def runJob[U: ClassTag](f: Iterator[T] => U, partitions: Seq[Int]): Array[U] =
    sparkContext.runJob(
      rdd,
      { (it: Iterator[ElementType]) =>
        val c = RVDContext.default
        f(it.flatMap(_(c)))
      },
      partitions)

  def blocked(partFirst: Array[Int], partLast: Array[Int]): ContextRDD[T] = {
    new ContextRDD(new BlockedRDD(rdd, partFirst, partLast))
  }

  def sparkContext: SparkContext = rdd.sparkContext

  def getNumPartitions: Int = rdd.getNumPartitions

  def preferredLocations(partition: Partition): Seq[String] =
    rdd.preferredLocations(partition)

  private[this] def clean[U <: AnyRef](value: U): U =
    ExposedUtils.clean(value)

  def partitions: Array[Partition] = rdd.partitions

  def partitioner: Option[Partitioner] = rdd.partitioner

  def iterator(p: Partition, tc: TaskContext): Iterator[ElementType] =
    rdd.iterator(p, tc)

  def iterator(p: Partition, tc: TaskContext, ctx: RVDContext): Iterator[T] =
    rdd.iterator(p, tc).flatMap(_(ctx))

  private[this] def onRDD[U: ClassTag](
    f: RDD[RVDContext => Iterator[T]] => RDD[RVDContext => Iterator[U]]
  ): ContextRDD[U] = new ContextRDD(f(rdd))
}

private class CRDDCoalescer(partEnds: Array[Int]) extends PartitionCoalescer with Serializable {
  def coalesce(maxPartitions: Int, prev: RDD[_]): Array[PartitionGroup] = {
    assert(maxPartitions == partEnds.length)
    val groups = Array.fill(maxPartitions)(new PartitionGroup())
    val parts = prev.partitions
    var i = 0
    for ((end, j) <- partEnds.zipWithIndex) {
      while (i <= end) {
        groups(j).partitions += parts(i)
        i += 1
      }
    }
    groups
  }
}<|MERGE_RESOLUTION|>--- conflicted
+++ resolved
@@ -149,18 +149,6 @@
 ) extends Serializable {
   type ElementType = ContextRDD.ElementType[T]
 
-<<<<<<< HEAD
-  private[this] def sparkManagedContext(): RVDContext = {
-    val c = RVDContext.default
-    val tc : TaskCompletionListener = _ => {
-      c.close()
-    }
-    TaskContext.get().addTaskCompletionListener(tc)
-    c
-  }
-
-=======
->>>>>>> b2ac3724
   def run[U >: T : ClassTag]: RDD[U] =
     rdd.mapPartitions { part =>
       val c = RVDContext.default
