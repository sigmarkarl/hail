package is.hail.sparkextras

import is.hail.rvd.RVDContext
import is.hail.utils._
import is.hail.utils.PartitionCounts._
import org.apache.spark._
import org.apache.spark.rdd._
import org.apache.spark.ExposedUtils
import org.apache.spark.util.TaskCompletionListener

import scala.reflect.ClassTag

object Combiner {
  def apply[U](zero: U, combine: (U, U) => U, commutative: Boolean, associative: Boolean): Combiner[U] = {
    assert(associative)
    if (commutative)
      new CommutativeAndAssociativeCombiner(zero, combine)
    else
      new AssociativeCombiner(zero, combine)
  }
}

abstract class Combiner[U] {
  def combine(i: Int, value0: U)

  def result(): U
}

class CommutativeAndAssociativeCombiner[U](zero: U, combine: (U, U) => U) extends Combiner[U] {
  var state: U = zero

  def combine(i: Int, value0: U): Unit = state = combine(state, value0)

  def result(): U = state
}

class AssociativeCombiner[U](zero: U, combine: (U, U) => U) extends Combiner[U] {

  case class TreeValue(var value: U, var end: Int)

  private val t = new java.util.TreeMap[Int, TreeValue]()

  def combine(i: Int, value0: U) {
    log.info(s"at result $i, AssociativeCombiner contains ${ t.size() } queued results")
    var value = value0
    var end = i

    val nexttv = t.get(i + 1)
    if (nexttv != null) {
      value = combine(value, nexttv.value)
      end = nexttv.end
      t.remove(i + 1)
    }

    val prevEntry = t.floorEntry(i - 1)
    if (prevEntry != null) {
      val prevtv = prevEntry.getValue
      if (prevtv.end == i - 1) {
        prevtv.value = combine(prevtv.value, value)
        prevtv.end = end
        return
      }
    }

    t.put(i, TreeValue(value, end))
  }

  def result(): U = {
    val n = t.size()
    if (n > 0) {
      assert(n == 1)
      t.firstEntry().getValue.value
    } else
      zero
  }
}

object ContextRDD {
  def apply[T: ClassTag](
    rdd: RDD[RVDContext => Iterator[T]]
  ): ContextRDD[T] = new ContextRDD(rdd)

  def empty[T: ClassTag](
    sc: SparkContext
  ): ContextRDD[T] =
    new ContextRDD(sc.emptyRDD[RVDContext => Iterator[T]])

  def union[T: ClassTag](
    sc: SparkContext,
    xs: Seq[ContextRDD[T]]
  ): ContextRDD[T] =
    new ContextRDD(sc.union(xs.map(_.rdd)))

  def weaken[T: ClassTag](
    rdd: RDD[T]
  ): ContextRDD[T] =
    new ContextRDD(rdd.mapPartitions(it => Iterator.single((ctx: RVDContext) => it)))

  def textFilesLines(
    sc: SparkContext,
    files: Array[String],
    nPartitions: Option[Int] = None,
    filterAndReplace: TextInputFilterAndReplace = TextInputFilterAndReplace()
  ): ContextRDD[WithContext[String]] =
    textFilesLines(
      sc,
      files,
      nPartitions.getOrElse(sc.defaultMinPartitions),
      filterAndReplace)

  def textFilesLines(
    sc: SparkContext,
    files: Array[String],
    nPartitions: Int,
    filterAndReplace: TextInputFilterAndReplace
  ): ContextRDD[WithContext[String]] =
    ContextRDD.weaken(
      sc.textFilesLines(
        files,
        nPartitions)
        .mapPartitions(filterAndReplace.apply))

  def parallelize[T: ClassTag](sc: SparkContext, data: Seq[T], nPartitions: Option[Int] = None): ContextRDD[T] =
    weaken(sc.parallelize(data, nPartitions.getOrElse(sc.defaultMinPartitions)))

  def parallelize[T: ClassTag](sc: SparkContext, data: Seq[T], numSlices: Int): ContextRDD[T] =
    weaken(sc.parallelize(data, numSlices))

  def parallelize[T: ClassTag](sc: SparkContext, data: Seq[T]): ContextRDD[T] =
    weaken(sc.parallelize(data))

  type ElementType[T] = RVDContext => Iterator[T]

  def czipNPartitions[T: ClassTag, U: ClassTag](
    crdds: IndexedSeq[ContextRDD[T]],
    preservesPartitioning: Boolean = false
  )(f: (RVDContext, Array[Iterator[T]]) => Iterator[U]
  ): ContextRDD[U] = {
    def inCtx(f: RVDContext => Iterator[U]): Iterator[RVDContext => Iterator[U]] = Iterator.single(f)
    new ContextRDD(
      MultiWayZipPartitionsRDD(crdds.map(_.rdd)) { its =>
        inCtx(ctx => f(ctx, its.map(_.flatMap(_(ctx)))))
      })
  }
}

class ContextRDD[T: ClassTag](
  val rdd: RDD[RVDContext => Iterator[T]]
) extends Serializable {
  type ElementType = ContextRDD.ElementType[T]

<<<<<<< HEAD
  private[this] def sparkManagedContext(): C = {
    val c = mkc()
    val tc : TaskCompletionListener = _ => {
=======
  private[this] def sparkManagedContext(): RVDContext = {
    val c = RVDContext.default
    TaskContext.get().addTaskCompletionListener { (_: TaskContext) =>
>>>>>>> 837ef4cd
      c.close()
    }
    TaskContext.get().addTaskCompletionListener(tc)
    c
  }

  def run[U >: T : ClassTag]: RDD[U] =
    rdd.mapPartitions { part =>
      val c = sparkManagedContext()
      part.flatMap(_(c))
    }

  def collect(): Array[T] =
    run.collect()

  private[this] def inCtx[U: ClassTag](
    f: RVDContext => Iterator[U]
  ): Iterator[RVDContext => Iterator[U]] = Iterator.single(f)

  def map[U: ClassTag](f: T => U): ContextRDD[U] =
    mapPartitions(_.map(f), preservesPartitioning = true)

  def filter(f: T => Boolean): ContextRDD[T] =
    mapPartitions(_.filter(f), preservesPartitioning = true)

  def flatMap[U: ClassTag](f: T => TraversableOnce[U]): ContextRDD[U] =
    mapPartitions(_.flatMap(f))

  def mapPartitions[U: ClassTag](
    f: Iterator[T] => Iterator[U],
    preservesPartitioning: Boolean = false
  ): ContextRDD[U] =
    cmapPartitions((_, part) => f(part), preservesPartitioning)

  def mapPartitionsWithIndex[U: ClassTag](
    f: (Int, Iterator[T]) => Iterator[U],
    preservesPartitioning: Boolean = false
  ): ContextRDD[U] =
    cmapPartitionsWithIndex((i, _, part) => f(i, part), preservesPartitioning)

  def cmap[U: ClassTag](f: (RVDContext, T) => U): ContextRDD[U] =
    cmapPartitions((c, it) => it.map(f(c, _)), true)

  def cfilter(f: (RVDContext, T) => Boolean): ContextRDD[T] =
    cmapPartitions((c, it) => it.filter(f(c, _)), true)

  def cflatMap[U: ClassTag](f: (RVDContext, T) => TraversableOnce[U]): ContextRDD[U] =
    cmapPartitions((c, it) => it.flatMap(f(c, _)))

  def cmapPartitions[U: ClassTag](
    f: (RVDContext, Iterator[T]) => Iterator[U],
    preservesPartitioning: Boolean = false
  ): ContextRDD[U] = new ContextRDD(
    rdd.mapPartitions(
      part => inCtx(ctx => f(ctx, part.flatMap(_(ctx)))),
      preservesPartitioning))

  def cmapPartitionsAndContext[U: ClassTag](
    f: (RVDContext, (Iterator[RVDContext => Iterator[T]])) => Iterator[U],
    preservesPartitioning: Boolean = false
  ): ContextRDD[U] =
    onRDD(_.mapPartitions(
      part => inCtx(ctx => f(ctx, part)),
      preservesPartitioning))

  def cmapPartitionsWithIndex[U: ClassTag](
    f: (Int, RVDContext, Iterator[T]) => Iterator[U],
    preservesPartitioning: Boolean = false
  ): ContextRDD[U] = new ContextRDD(
    rdd.mapPartitionsWithIndex(
      (i, part) => inCtx(ctx => f(i, ctx, part.flatMap(_(ctx)))),
      preservesPartitioning))

  def cmapPartitionsWithIndexAndValue[U: ClassTag, V](
    values: Array[V],
    f: (Int, RVDContext, V, Iterator[T]) => Iterator[U],
    preservesPartitioning: Boolean = false
  ): ContextRDD[U] = new ContextRDD(
    new MapPartitionsWithValueRDD[(RVDContext) => Iterator[T], (RVDContext) => Iterator[U], V](
      rdd,
      values,
      (i, v, part) => inCtx(ctx => f(i, ctx, v, part.flatMap(_(ctx)))),
      preservesPartitioning))

  def cmapPartitionsAndContextWithIndex[U: ClassTag](
    f: (Int, RVDContext, Iterator[RVDContext => Iterator[T]]) => Iterator[U],
    preservesPartitioning: Boolean = false
  ): ContextRDD[U] =
    onRDD(_.mapPartitionsWithIndex(
      (i, part) => inCtx(ctx => f(i, ctx, part)),
      preservesPartitioning))

  def czip[U: ClassTag, V: ClassTag](
    that: ContextRDD[U],
    preservesPartitioning: Boolean = false
  )(f: (RVDContext, T, U) => V
  ): ContextRDD[V] = czipPartitions(that, preservesPartitioning) { (ctx, l, r) =>
    new Iterator[V] {
      def hasNext = {
        val lhn = l.hasNext
        val rhn = r.hasNext
        assert(lhn == rhn)
        lhn
      }
      def next(): V = {
        f(ctx, l.next(), r.next())
      }
    }
  }

  // WARNING: this method is easy to use wrong because it shares the context
  // between the two producers and the one consumer
  def zipPartitions[U: ClassTag, V: ClassTag](
    that: ContextRDD[U],
    preservesPartitioning: Boolean = false
  )(f: (Iterator[T], Iterator[U]) => Iterator[V]
  ): ContextRDD[V] =
    czipPartitions[U, V](that, preservesPartitioning)((_, l, r) => f(l, r))

  // WARNING: this method is easy to use wrong because it shares the context
  // between the two producers and the one consumer
  def czipPartitions[U: ClassTag, V: ClassTag](
    that: ContextRDD[U],
    preservesPartitioning: Boolean = false
  )(f: (RVDContext, Iterator[T], Iterator[U]) => Iterator[V]
  ): ContextRDD[V] = new ContextRDD(
    rdd.zipPartitions(that.rdd, preservesPartitioning)(
      (l, r) => inCtx(ctx => f(ctx, l.flatMap(_(ctx)), r.flatMap(_(ctx))))))

  // WARNING: this method is easy to use wrong because it shares the context
  // between the two producers and the one consumer
  def czipPartitionsWithIndex[U: ClassTag, V: ClassTag](
    that: ContextRDD[U],
    preservesPartitioning: Boolean = false
  )(f: (Int, RVDContext, Iterator[T], Iterator[U]) => Iterator[V]
  ): ContextRDD[V] = new ContextRDD(
    rdd.zipPartitions(that.rdd, preservesPartitioning)(
      (l, r) => Iterator.single(l -> r)).mapPartitionsWithIndex({ case (i, it) =>
      it.flatMap { case (l, r) =>
        inCtx(ctx => f(i, ctx, l.flatMap(_(ctx)), r.flatMap(_(ctx))))
      }
    }, preservesPartitioning))

  def czipPartitionsAndContext[U: ClassTag, V: ClassTag](
    that: ContextRDD[U],
    preservesPartitioning: Boolean = false
  )(f: (RVDContext, Iterator[RVDContext => Iterator[T]], Iterator[RVDContext => Iterator[U]]) => Iterator[V]
  ): ContextRDD[V] = new ContextRDD(
    rdd.zipPartitions(that.rdd, preservesPartitioning)(
      (l, r) => inCtx(ctx => f(ctx, l, r))))

  def subsetPartitions(keptPartitionIndices: Array[Int]): ContextRDD[T] =
    onRDD(_.subsetPartitions(keptPartitionIndices))

  def reorderPartitions(oldIndices: Array[Int]): ContextRDD[T] =
    onRDD(_.reorderPartitions(oldIndices))

  def noShuffleCoalesce(numPartitions: Int): ContextRDD[T] =
    onRDD(_.coalesce(numPartitions, false))

  def shuffleCoalesce(numPartitions: Int): ContextRDD[T] =
    ContextRDD.weaken(run.coalesce(numPartitions, true))

  // partEnds are the inclusive index of the last element of parts to be coalesced, that is, for
  // a ContextRDD with 8 partitions, being naively coalesced to 3, one example set of part ends is
  // [2, 5, 7]. With this, original partion indicies 0, 1, and 2 make up the first new partition 3,
  // 4, and 5 make up the second, and 6 and 7 make up the third.
  def coalesceWithEnds(partEnds: Array[Int]): ContextRDD[T] =
    onRDD(rdd => {
      rdd.coalesce(partEnds.length, shuffle = false, partitionCoalescer = Some(new CRDDCoalescer(partEnds)))
    })

  def runJob[U: ClassTag](f: Iterator[T] => U, partitions: Seq[Int]): Array[U] =
    sparkContext.runJob(
      rdd,
      { (it: Iterator[ElementType]) =>
        val c = sparkManagedContext()
        f(it.flatMap(_(c)))
      },
      partitions)

  def blocked(partFirst: Array[Int], partLast: Array[Int]): ContextRDD[T] = {
    new ContextRDD(new BlockedRDD(rdd, partFirst, partLast))
  }

  def sparkContext: SparkContext = rdd.sparkContext

  def getNumPartitions: Int = rdd.getNumPartitions

  def preferredLocations(partition: Partition): Seq[String] =
    rdd.preferredLocations(partition)

  private[this] def clean[U <: AnyRef](value: U): U =
    ExposedUtils.clean(value)

  def partitions: Array[Partition] = rdd.partitions

  def partitioner: Option[Partitioner] = rdd.partitioner

  def iterator(p: Partition, tc: TaskContext): Iterator[ElementType] =
    rdd.iterator(p, tc)

  def iterator(p: Partition, tc: TaskContext, ctx: RVDContext): Iterator[T] =
    rdd.iterator(p, tc).flatMap(_(ctx))

  private[this] def onRDD[U: ClassTag](
    f: RDD[RVDContext => Iterator[T]] => RDD[RVDContext => Iterator[U]]
  ): ContextRDD[U] = new ContextRDD(f(rdd))
}

private class CRDDCoalescer(partEnds: Array[Int]) extends PartitionCoalescer with Serializable {
  def coalesce(maxPartitions: Int, prev: RDD[_]): Array[PartitionGroup] = {
    assert(maxPartitions == partEnds.length)
    val groups = Array.fill(maxPartitions)(new PartitionGroup())
    val parts = prev.partitions
    var i = 0
    for ((end, j) <- partEnds.zipWithIndex) {
      while (i <= end) {
        groups(j).partitions += parts(i)
        i += 1
      }
    }
    groups
  }
}<|MERGE_RESOLUTION|>--- conflicted
+++ resolved
@@ -149,15 +149,9 @@
 ) extends Serializable {
   type ElementType = ContextRDD.ElementType[T]
 
-<<<<<<< HEAD
-  private[this] def sparkManagedContext(): C = {
-    val c = mkc()
-    val tc : TaskCompletionListener = _ => {
-=======
   private[this] def sparkManagedContext(): RVDContext = {
     val c = RVDContext.default
-    TaskContext.get().addTaskCompletionListener { (_: TaskContext) =>
->>>>>>> 837ef4cd
+    val tc : TaskCompletionListener = _ => {
       c.close()
     }
     TaskContext.get().addTaskCompletionListener(tc)
