--- conflicted
+++ resolved
@@ -352,12 +352,8 @@
         val tc : TaskCompletionListener = _ => {
           is.close()
         }
-<<<<<<< HEAD
         TaskContext.get.addTaskCompletionListener(tc)
-        var offset = 0
-=======
         var offset: Long = 0
->>>>>>> 158eb7e6
 
         val input = new Array[Byte](blockLength)
 
