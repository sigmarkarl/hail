--- conflicted
+++ resolved
@@ -24,36 +24,6 @@
     maven { url "https://repo.hortonworks.com/content/repositories/releases/" }
     maven { url "https://repo.spring.io/plugins-release/" }
 }
-<<<<<<< HEAD
-String sparkVersion = System.getProperty("spark.version", "2.4.5")
-String breezeVersion = System.getProperty("breeze.version")
-String py4jVersion = System.getProperty("py4j.version")
-
-if (!(sparkVersion ==~ /^2\.[2-4].*/))
-    ant.fail('Hail does not support Spark version ' + sparkVersion + '. Hail team recommends version 2.4.4.')
-
-String scalaVersion = '2.12.9'
-String scalaMajorVersion = '2.12'
-
-if (py4jVersion == null || py4jVersion == '') {
-  if (sparkVersion == '2.2.0')
-    py4jVersion = '0.10.4'
-  else if (sparkVersion == '2.3.0')
-    py4jVersion = '0.10.6'
-  else
-    py4jVersion = '0.10.9'
-}
-
-if (breezeVersion == null || breezeVersion == '') {
-  if (sparkVersion == '2.2.0')
-    breezeVersion = '0.13.1'
-  else
-    breezeVersion = '0.13.2'
-}
-
-String sparkHome = System.getProperty("spark.home", System.env.SPARK_HOME)
-=======
->>>>>>> 6695f8da
 
 sourceSets.main.scala.srcDir "src/main/java"
 sourceSets.main.java.srcDirs = []
@@ -121,7 +91,7 @@
 
 project.ext {
     cachedBreezeVersion = null
-    
+
     sparkVersion = System.getProperty("spark.version", "2.4.5")
     scalaVersion = System.getProperty("scala.version", "2.11.12")
     scalaMajorVersion = (scalaVersion =~ /^\d+.\d+/)[0]
@@ -134,7 +104,7 @@
 	def module = artifact.getModuleVersion().getId()
 	if (module.getGroup() == 'org.scalanlp'
 	  && module.getName() == 'breeze_' + scalaMajorVersion) {
-	    cachedBreezeVersion = module.getVersion()	    
+	    cachedBreezeVersion = module.getVersion()
 	}
     }
     if (cachedBreezeVersion == null) {
