--- conflicted
+++ resolved
@@ -10,12 +10,7 @@
   id 'scala'
   id 'idea'
   id 'maven'
-<<<<<<< HEAD
-  id 'jacoco'
   id 'com.github.johnrengelman.shadow' version '5.2.0'
-=======
-  id 'com.github.johnrengelman.shadow' version '5.0.0'
->>>>>>> b2ac3724
   id "de.undercouch.download" version "3.2.0"
   id 'eclipse'
 }
