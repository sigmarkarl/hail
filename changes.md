<<<<<<< HEAD
 - added `imputesex` which imputes the sex from variant data using the same method as PLINK. [see docs for details](docs/ImputeSex.md)
 
____
 
=======
 - The `count` module no longer counts genotypes by default.  Use option `--genotypes` to do this.
 - Changed sample id column header in several modules.  They are now all "Sample".
 - Added expr function 'hwe'.  Invoke this with `hwe(homref_count, het_count, homvar_count)` 

____

 - Added several new pieces of functionality to expr language, which can be viewed in the [docs here](docs/HailExpressionLanguage.md)
  
    - array slicing, python-style
    - dicts, python-style (maps keyed by string)
    - function `index`, which takes an `Array[Struct]` and converts it to a Dict.  If `global.genes` is an `Array[Struct]` with struct type `Struct {geneID: String, PLI: Double, ExAC_LOFs: Int}`, then the function `index(global.genes, geneID)` will return a `Dict[Struct]` where the value has struct type `Struct {PLI: Double, ExAC_LOFs: Int}` (the key was pulled out)
    - Array and struct constructors: `[1, 2]` will give you an `Array[Int]`, and `{"gene": "SCN1A", "PLI": 0.999, "ExAC_LOFs": 5}` will give you a `Struct`.
    - Added a way to declare values missing: `NA: Type`. For example, you could say `if (condition) 5 else NA: Int`
 
____
 
 - Support JSON in annotation import.  `importannotations` is now
   `importannotations table`.  Added `importannotations json`,
   `annotatevariants json` and `annotatesamples json`.

____

>>>>>>> 83ac5875
 - Fixed some bad error messages, now errors will write a full stacktrace in the `hail.log`

____

 - added `annotateglobal table` which reads a text file with a header and stores it as an `Array[Struct]`.  [see docs for details](docs/ImportAnnotations.md#GlobalTable)

 - renamed all `tsv` modules to `table`.  We support arbitrary delimiters, so the name should be more general

____

 - split `annotateglobal` into `annotateglobal expr` and `annotateglobal list`.  The latter can be used to load a text file as an `Array[String]` or `Set[String]` to the global annotations, which can then be used to do things like `filtervariants expr` on genes in a gene list.
 
 - exposed `global` annotations throughout the expr language.  With aggregators, this allows you to do things like filter samples more than 5 standard deviations from the mean of a metric or the gene list filtering above
 
 ____

 - added **aggregators**!  see what you can do with them [here!](docs/HailExpressionLanguage.md)  As a consequence, removed some fields computed by `variantqc` and `sampleqc` because these are easy to compute with aggregators.

 - added `annotateglobal`, which lets you create global annotations with expressions and aggregators.  See docs for details.
 
 - renamed `showannotations` to `printschema`, and added `showglobals` to print out the current global annotations as JSON.

 - filtervariants and filtersamples have been reworked. Much like the annotate commands, you will need to specify `filtersamples expr` or `filtervariants intervals`. See the updated [filtering documentation](https://github.com/broadinstitute/hail/blob/master/docs/Filtering.md) for details.

 - filtervariants now supports filtering on .variant_list with lines
   of the form contig:pos:ref:alt1,alt2,...altN.
   
 - added new functions in expr language on arrays/sets: `filter`, `map`, `min`, `max`, `sum`.
 
 - added new function in expr language `str(x)` which gives a string representation of a thing (comma-delimited for arrays which can be changed with `arr.mkString(delim)`, and produces json for structs)  

 - `isNotMissing` renamed to `isDefined`.  `isMissing` and
   `isDefined` are now single-argument functions and can be used
   with structs, e.g., `isMissing(x)` instead of `x.isMissing`.

 - Fixed precedence bug in parser.  You can now write `!g.isHet`
   instead of `!(g.isNet)`.

 - count: `nLocalSamples` is gone.  `nSamples` reports the number of
   samples currently in the dataset.<|MERGE_RESOLUTION|>--- conflicted
+++ resolved
@@ -1,9 +1,8 @@
-<<<<<<< HEAD
- - added `imputesex` which imputes the sex from variant data using the same method as PLINK. [see docs for details](docs/ImputeSex.md)
+
+ - Added `imputesex` which imputes the sex from variant data using the same method as PLINK. [see docs for details](docs/ImputeSex.md)
  
 ____
  
-=======
  - The `count` module no longer counts genotypes by default.  Use option `--genotypes` to do this.
  - Changed sample id column header in several modules.  They are now all "Sample".
  - Added expr function 'hwe'.  Invoke this with `hwe(homref_count, het_count, homvar_count)` 
@@ -26,7 +25,6 @@
 
 ____
 
->>>>>>> 83ac5875
  - Fixed some bad error messages, now errors will write a full stacktrace in the `hail.log`
 
 ____
